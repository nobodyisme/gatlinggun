Source: elliptics-gatlinggun
Section: net
Priority: extra
Maintainer: Andrey Vasilenkov <indigo@yandex-team.ru>
Build-Depends: debhelper (>= 8.0.0), cdbs, python, python-central
Standards-Version: 3.9.2
Homepage: https://github.com/nobodyisme/gatlinggun
Vcs-Git: git://github.com/nobodyisme/gatlinggun.git
XS-Python-Version: >= 2.6

Package: elliptics-gatlinggun
Architecture: amd64
Depends:
 ${shlibs:Depends},
 ${misc:Depends},
 python-kazoo,
<<<<<<< HEAD
 cocaine-v12-framework-python,
=======
 cocaine-framework-python,
>>>>>>> 91217efa
 python-mastermind,
XB-Python-Version: >= 2.6
Description: Keys dispatcher python library for elliptics storage

Package: elliptics-gatlinggun-utils
Architecture: amd64
Depends:
 ${shlibs:Depends},
 ${misc:Depends},
 elliptics-gatlinggun,
 python-opster,
<<<<<<< HEAD
 cocaine-v12-framework-python,
=======
 cocaine-framework-python,
>>>>>>> 91217efa
 python-msgpack | msgpack-python,
XB-Python-Version: >= 2.6
Description: Keys dispatcher executable for elliptics storage<|MERGE_RESOLUTION|>--- conflicted
+++ resolved
@@ -14,11 +14,7 @@
  ${shlibs:Depends},
  ${misc:Depends},
  python-kazoo,
-<<<<<<< HEAD
- cocaine-v12-framework-python,
-=======
  cocaine-framework-python,
->>>>>>> 91217efa
  python-mastermind,
 XB-Python-Version: >= 2.6
 Description: Keys dispatcher python library for elliptics storage
@@ -30,11 +26,7 @@
  ${misc:Depends},
  elliptics-gatlinggun,
  python-opster,
-<<<<<<< HEAD
- cocaine-v12-framework-python,
-=======
  cocaine-framework-python,
->>>>>>> 91217efa
  python-msgpack | msgpack-python,
 XB-Python-Version: >= 2.6
 Description: Keys dispatcher executable for elliptics storage